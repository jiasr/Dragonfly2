/*
 *     Copyright 2020 The Dragonfly Authors
 *
 * Licensed under the Apache License, Version 2.0 (the "License");
 * you may not use this file except in compliance with the License.
 * You may obtain a copy of the License at
 *
 *      http://www.apache.org/licenses/LICENSE-2.0
 *
 * Unless required by applicable law or agreed to in writing, software
 * distributed under the License is distributed on an "AS IS" BASIS,
 * WITHOUT WARRANTIES OR CONDITIONS OF ANY KIND, either express or implied.
 * See the License for the specific language governing permissions and
 * limitations under the License.
 */

package rpcserver

import (
	"context"
	"encoding/json"
	"fmt"
	"time"

	"go.opentelemetry.io/otel"
	"go.opentelemetry.io/otel/trace"
	"google.golang.org/grpc"
	"google.golang.org/grpc/codes"
	"google.golang.org/grpc/peer"
	"google.golang.org/grpc/status"

	"d7y.io/dragonfly/v2/cdn/constants"
	"d7y.io/dragonfly/v2/cdn/metrics"
	"d7y.io/dragonfly/v2/cdn/supervisor"
	"d7y.io/dragonfly/v2/cdn/supervisor/task"
	logger "d7y.io/dragonfly/v2/internal/dflog"
	"d7y.io/dragonfly/v2/pkg/idgen"
	"d7y.io/dragonfly/v2/pkg/rpc"
	"d7y.io/dragonfly/v2/pkg/rpc/base"
	"d7y.io/dragonfly/v2/pkg/rpc/base/common"
	"d7y.io/dragonfly/v2/pkg/rpc/cdnsystem"
	"d7y.io/dragonfly/v2/pkg/util/digestutils"
	"d7y.io/dragonfly/v2/pkg/util/hostutils"
)

var tracer = otel.Tracer("cdn-server")

type Server struct {
	*grpc.Server
	config  Config
	service supervisor.CDNService
	cdnsystem.UnimplementedSeederServer
}

// New returns a new Manager Object.
func New(config Config, cdnService supervisor.CDNService, opts ...grpc.ServerOption) (*Server, error) {
	svr := &Server{
		config:  config,
		service: cdnService,
	}
	grpcServer := grpc.NewServer(append(rpc.DefaultServerOptions, opts...)...)
	cdnsystem.RegisterSeederServer(grpcServer, svr)
	svr.Server = grpcServer
	return svr, nil
}

func (css *Server) ObtainSeeds(req *cdnsystem.SeedRequest, stream cdnsystem.Seeder_ObtainSeedsServer) (err error) {
	metrics.DownloadCount.Inc()
	metrics.ConcurrentDownloadGauge.Inc()
	defer func() {
		metrics.ConcurrentDownloadGauge.Dec()
		if err != nil {
			metrics.DownloadFailureCount.Inc()
		}
	}()
	ctx := stream.Context()
	clientAddr := "unknown"
	if pe, ok := peer.FromContext(ctx); ok {
		clientAddr = pe.Addr.String()
	}
	if err != nil {
		metrics.DownloadFailureCount.Inc()
	}
	logger.Infof("trigger obtain seed for taskID: %s, url: %s, urlMeta: %s client: %s", req.TaskId, req.Url, req.UrlMeta, clientAddr)
	var span trace.Span
	ctx, span = tracer.Start(ctx, constants.SpanObtainSeeds, trace.WithSpanKind(trace.SpanKindServer))
	defer span.End()
	span.SetAttributes(constants.AttributeObtainSeedsRequest.String(req.String()))
	span.SetAttributes(constants.AttributeTaskID.String(req.TaskId))
<<<<<<< HEAD
=======
	defer func() {
		if r := recover(); r != nil {
			err = dferrors.Newf(base.Code_UnknownError, "obtain task(%s) seeds encounter an panic: %v", req.TaskId, r)
			span.RecordError(err)
			logger.WithTaskID(req.TaskId).Errorf("%v", err)
		}
	}()
	peerID := idgen.CDNPeerID(css.config.AdvertiseIP)
	hostID := idgen.CDNHostID(hostutils.FQDNHostname, int32(css.config.ListenPort))
	// begin piece
	psc <- &cdnsystem.PieceSeed{
		PeerId:   peerID,
		HostUuid: hostID,
		PieceInfo: &base.PieceInfo{
			PieceNum: common.BeginOfPiece,
		},
		Done: false,
	}
>>>>>>> caa59e48
	// register seed task
	registeredTask, pieceChan, err := css.service.RegisterSeedTask(ctx, clientAddr, task.NewSeedTask(req.TaskId, req.Url, req.UrlMeta))
	if err != nil {
		if supervisor.IsResourcesLacked(err) {
			err = status.Errorf(codes.Code(base.Code_ResourceLacked), "resources lacked for task(%s): %v", req.TaskId, err)
			span.RecordError(err)
			return err
		}
		err = status.Errorf(codes.Code(base.Code_CDNTaskRegistryFail), "failed to register seed task(%s): %v", req.TaskId, err)
		span.RecordError(err)
		return err
	}
<<<<<<< HEAD
	peerID := idgen.CDNPeerID(css.config.AdvertiseIP)
	hostID := idgen.CDNHostID(hostutils.FQDNHostname, int32(css.config.ListenPort))
	// begin piece, hint register success
	if err := stream.Send(&cdnsystem.PieceSeed{
		PeerId:   peerID,
		HostUuid: hostID,
		PieceInfo: &base.PieceInfo{
			PieceNum: common.BeginOfPiece,
		},
		Done:            false,
		ContentLength:   registeredTask.SourceFileLength,
		TotalPieceCount: registeredTask.TotalPieceCount,
	}); err != nil {
		logger.Errorf("failed to send begin piece seed: %v", err)
		return err
	}
=======
>>>>>>> caa59e48
	for piece := range pieceChan {
		pieceSeed := &cdnsystem.PieceSeed{
			PeerId:   peerID,
			HostUuid: hostID,
			PieceInfo: &base.PieceInfo{
				PieceNum:    int32(piece.PieceNum),
				RangeStart:  piece.PieceRange.StartIndex,
				RangeSize:   piece.PieceLen,
				PieceMd5:    piece.PieceMd5,
				PieceOffset: piece.OriginRange.StartIndex,
				PieceStyle:  piece.PieceStyle,
			},
			Done:            false,
			ContentLength:   registeredTask.SourceFileLength,
			TotalPieceCount: registeredTask.TotalPieceCount,
		}
		if err := stream.Send(pieceSeed); err != nil {
			logger.Errorf("failed to send piece seed: %v", err)
			return err
		}
		jsonPiece, err := json.Marshal(pieceSeed)
		if err != nil {
			logger.Errorf("failed to json marshal seed piece: %v", err)
		}
		logger.Debugf("send piece seed: %s to client: %s", jsonPiece, clientAddr)
	}
	seedTask, err := css.service.GetSeedTask(req.TaskId)
	if err != nil {
		err = status.Errorf(codes.Code(base.Code_CDNError), "failed to get task(%s): %v", req.TaskId, err)
		if task.IsTaskNotFound(err) {
			err = status.Errorf(codes.Code(base.Code_CDNTaskNotFound), "failed to get task(%s): %v", req.TaskId, err)
			span.RecordError(err)
			return err
		}
		err = status.Errorf(codes.Code(base.Code_CDNError), "failed to get task(%s): %v", req.TaskId, err)
		span.RecordError(err)
		return err
	}
	if !seedTask.IsSuccess() {
		err = status.Errorf(codes.Code(base.Code_CDNTaskDownloadFail), "task(%s) status error , status: %s", req.TaskId, seedTask.CdnStatus)
		span.RecordError(err)
		return err
	}
	pieceSeed := &cdnsystem.PieceSeed{
		PeerId:          peerID,
		HostUuid:        hostID,
		Done:            true,
		ContentLength:   seedTask.SourceFileLength,
		TotalPieceCount: seedTask.TotalPieceCount,
	}
	if err := stream.Send(pieceSeed); err != nil {
		logger.Errorf("failed to send piece seed: %v", err)
		return err
	}
	jsonPiece, err := json.Marshal(pieceSeed)
	if err != nil {
		logger.Errorf("failed to json marshal seed piece: %v", err)
	}
	logger.Debugf("send piece seed: %s to client: %s", jsonPiece, clientAddr)
	return nil
}

func (css *Server) GetPieceTasks(ctx context.Context, req *base.PieceTaskRequest) (piecePacket *base.PiecePacket, err error) {
	var span trace.Span
	_, span = tracer.Start(ctx, constants.SpanGetPieceTasks, trace.WithSpanKind(trace.SpanKindServer))
	defer span.End()
	span.SetAttributes(constants.AttributeGetPieceTasksRequest.String(req.String()))
	span.SetAttributes(constants.AttributeTaskID.String(req.TaskId))
	logger.Infof("get piece tasks: %#s", req)
	defer func() {
		if err != nil {
			logger.WithTaskID(req.TaskId).Errorf("get piece tasks failed: %v", err)
		} else {
			logger.WithTaskID(req.TaskId).Infof("get piece tasks success, availablePieceCount(%d), totalPieceCount(%d), pieceMd5Sign(%s), "+
				"contentLength(%d)", len(piecePacket.PieceInfos), piecePacket.TotalPiece, piecePacket.PieceMd5Sign, piecePacket.ContentLength)
		}
	}()
	seedTask, err := css.service.GetSeedTask(req.TaskId)
	if err != nil {
		if task.IsTaskNotFound(err) {
			err = status.Errorf(codes.Code(base.Code_CDNTaskNotFound), "failed to get task(%s): %v", req.TaskId, err)
			span.RecordError(err)
			return nil, err
		}
		err = status.Errorf(codes.Code(base.Code_CDNError), "failed to get task(%s): %v", req.TaskId, err)
		span.RecordError(err)
		return nil, err
	}
	if seedTask.IsError() {
		err = status.Errorf(codes.Code(base.Code_CDNTaskDownloadFail), "task(%s) status is FAIL, cdnStatus: %s", seedTask.ID, seedTask.CdnStatus)
		span.RecordError(err)
		return nil, err
	}
	pieces, err := css.service.GetSeedPieces(req.TaskId)
	if err != nil {
		err = status.Errorf(codes.Code(base.Code_CDNError), "failed to get pieces of task(%s) from cdn: %v", seedTask.ID, err)
		span.RecordError(err)
		return nil, err
	}
	pieceInfos := make([]*base.PieceInfo, 0, len(pieces))
	var count uint32 = 0
	for _, piece := range pieces {
		if piece.PieceNum >= req.StartNum && (count < req.Limit || req.Limit <= 0) {
			p := &base.PieceInfo{
				PieceNum:    int32(piece.PieceNum),
				RangeStart:  piece.PieceRange.StartIndex,
				RangeSize:   piece.PieceLen,
				PieceMd5:    piece.PieceMd5,
				PieceOffset: piece.OriginRange.StartIndex,
				PieceStyle:  piece.PieceStyle,
			}
			pieceInfos = append(pieceInfos, p)
			count++
		}
	}
	pieceMd5Sign := seedTask.PieceMd5Sign
	if len(seedTask.Pieces) == int(seedTask.TotalPieceCount) && pieceMd5Sign == "" {
		taskPieces := seedTask.Pieces
		var pieceMd5s []string
		for i := 0; i < len(taskPieces); i++ {
			pieceMd5s = append(pieceMd5s, taskPieces[uint32(i)].PieceMd5)
		}
		pieceMd5Sign = digestutils.Sha256(pieceMd5s...)
	}
	pp := &base.PiecePacket{
		TaskId:        req.TaskId,
		DstPid:        req.DstPid,
		DstAddr:       fmt.Sprintf("%s:%d", css.config.AdvertiseIP, css.config.DownloadPort),
		PieceInfos:    pieceInfos,
		TotalPiece:    seedTask.TotalPieceCount,
		ContentLength: seedTask.SourceFileLength,
		PieceMd5Sign:  pieceMd5Sign,
	}
	span.SetAttributes(constants.AttributePiecePacketResult.String(pp.String()))
	return pp, nil
}

func (css *Server) ListenAndServe() error {
	// Generate GRPC listener
	lis, _, err := rpc.ListenWithPortRange(css.config.AdvertiseIP, css.config.ListenPort, css.config.ListenPort)
	if err != nil {
		return err
	}
	//Started GRPC server
	logger.Infof("====starting grpc server at %s://%s====", lis.Addr().Network(), lis.Addr().String())
	return css.Server.Serve(lis)
}

const (
	gracefulStopTimeout = 10 * time.Second
)

func (css *Server) Shutdown() error {
	defer logger.Infof("====stopped rpc server====")
	stopped := make(chan struct{})
	go func() {
		css.Server.GracefulStop()
		close(stopped)
	}()

	select {
	case <-time.After(gracefulStopTimeout):
		css.Server.Stop()
	case <-stopped:
	}
	return nil
}

func (css *Server) GetConfig() Config {
	return css.config
}<|MERGE_RESOLUTION|>--- conflicted
+++ resolved
@@ -87,27 +87,20 @@
 	defer span.End()
 	span.SetAttributes(constants.AttributeObtainSeedsRequest.String(req.String()))
 	span.SetAttributes(constants.AttributeTaskID.String(req.TaskId))
-<<<<<<< HEAD
-=======
-	defer func() {
-		if r := recover(); r != nil {
-			err = dferrors.Newf(base.Code_UnknownError, "obtain task(%s) seeds encounter an panic: %v", req.TaskId, r)
-			span.RecordError(err)
-			logger.WithTaskID(req.TaskId).Errorf("%v", err)
-		}
-	}()
 	peerID := idgen.CDNPeerID(css.config.AdvertiseIP)
 	hostID := idgen.CDNHostID(hostutils.FQDNHostname, int32(css.config.ListenPort))
 	// begin piece
-	psc <- &cdnsystem.PieceSeed{
+	if err := stream.Send(&cdnsystem.PieceSeed{
 		PeerId:   peerID,
 		HostUuid: hostID,
 		PieceInfo: &base.PieceInfo{
 			PieceNum: common.BeginOfPiece,
 		},
 		Done: false,
-	}
->>>>>>> caa59e48
+	}); err != nil {
+		logger.Errorf("failed to send begin piece seed: %v", err)
+		return err
+	}
 	// register seed task
 	registeredTask, pieceChan, err := css.service.RegisterSeedTask(ctx, clientAddr, task.NewSeedTask(req.TaskId, req.Url, req.UrlMeta))
 	if err != nil {
@@ -120,25 +113,21 @@
 		span.RecordError(err)
 		return err
 	}
-<<<<<<< HEAD
-	peerID := idgen.CDNPeerID(css.config.AdvertiseIP)
-	hostID := idgen.CDNHostID(hostutils.FQDNHostname, int32(css.config.ListenPort))
 	// begin piece, hint register success
-	if err := stream.Send(&cdnsystem.PieceSeed{
-		PeerId:   peerID,
-		HostUuid: hostID,
-		PieceInfo: &base.PieceInfo{
-			PieceNum: common.BeginOfPiece,
-		},
-		Done:            false,
-		ContentLength:   registeredTask.SourceFileLength,
-		TotalPieceCount: registeredTask.TotalPieceCount,
-	}); err != nil {
-		logger.Errorf("failed to send begin piece seed: %v", err)
-		return err
-	}
-=======
->>>>>>> caa59e48
+	// Fixme Delete temporarily, conflict with the above "beginPiece", the comments may be removed later
+	//if err := stream.Send(&cdnsystem.PieceSeed{
+	//	PeerId:   peerID,
+	//	HostUuid: hostID,
+	//	PieceInfo: &base.PieceInfo{
+	//		PieceNum: common.BeginOfPiece,
+	//	},
+	//	Done:            false,
+	//	ContentLength:   registeredTask.SourceFileLength,
+	//	TotalPieceCount: registeredTask.TotalPieceCount,
+	//}); err != nil {
+	//	logger.Errorf("failed to send begin piece seed: %v", err)
+	//	return err
+	//}
 	for piece := range pieceChan {
 		pieceSeed := &cdnsystem.PieceSeed{
 			PeerId:   peerID,
